--- conflicted
+++ resolved
@@ -406,11 +406,8 @@
 
             Predicate::ForwardAssignment(pat) =>
                 self.compile_unpacking_assignment(pat, true),
-<<<<<<< HEAD
-=======
 
             Predicate::If2(then, else_) => self.compile_if(&*then, &*else_)?,
->>>>>>> 191a5b4b
         }
         Ok(())
     }
@@ -509,13 +506,10 @@
                 };
                 self.code.push(Instr::PushPrimVerb { prim: verb });
             }
-<<<<<<< HEAD
-=======
             If3(cond, then, else_) => {
                 self.compile_expr(&*cond)?;
                 self.compile_if(&*then, &*else_)?;
             }
->>>>>>> 191a5b4b
             LowerName(name) => {
                 let src = self.fetch_var(name)?;
                 self.code.push(Instr::PushVar { src });
