// Microbenchmarks to help eyeball the effects of interpreter changes.

extern crate criterion;

use criterion::*;

use ltr_rs::compile_string;
use ltr_rs::Mem;

fn mem_with_code(text: &str) -> Mem {
    let code = crate::compile_string(text).unwrap();
    let mut mem = Mem::new();
    mem.code = code;
    mem
}

fn bench_code(c: &mut Criterion, name: &str, text: &str) {
    let mut mem = mem_with_code(text);
    c.bench_function(name, |b| b.iter(|| {
        black_box(mem.execute_from_toplevel(0)).unwrap();
    }));
}

macro_rules! bench {
    ($name:ident, $code:literal) => {
        fn $name(c: &mut Criterion) {
            bench_code(c, stringify!($name), $code);
        }
    }
}

// TODO
//  benches!(
//     basic_recursion {
//         naive_triangular {r#"
//           Tri: {if(x=1; 1; x-1 Rec + x)}
//           1e3 Tri
//         "#}
//         naive_triangular_tail {r#"
//           Tri: {if(x=1; y; x-1 Rec (y + x))} 1
//           1e3 Tri
//         "#}
//     }
//     linear_ops {
//     }
//     misc {
//     }
// );

criterion_main!(basic_recursion, linear_ops, misc);

criterion_group!(basic_recursion, naive_triangular, naive_triangular_tail);

bench!(naive_triangular,
r#"
    Tri: {if(x=1; 1; x-1 Rec + x)}
    1e3 Tri
"#);

bench!(naive_triangular_tail,
r#"
<<<<<<< HEAD
    Tri: {|x| x Rec 1 : |x;y| if(x=1; y; x-1 Rec (y + x))}
=======
    Tri: {|x| x Rec 1 : |1;y| y : |x;y| x-1 Rec (y + x)}
>>>>>>> 944abba6
    1e3 Tri
"#);

criterion_group!(linear_ops, int_sum, transpose, transpose_copies);

bench!(int_sum, r"1e5/ \+");

bench!(transpose,
r#"
    Transpose: {x@0#/ `{|i|x`@i}}
    a: 1e3#100 '/
    a Transpose
"#);

bench!(transpose_copies,
r#"
    Transpose: {x@0#/ `{|i|x`@i}}
    \ Rows share the same underlying array (reduced memory pressure)
    a: [1e3/]#100
    a Transpose
"#);


criterion_group!(misc, spectral_norm, spectral_a_explicit, spectral_a_tacit, binary_trees, sum_ravel, sum_rows_cols, sum_cols_rows);

// Based on
// https://sschakraborty.github.io/benchmark/spectralnorm-csharpcore-1.html
//
// Expected answer for n=100: 1.2742199912349306
bench!(spectral_norm,
r#"
    A: { x+y*(x+y+1)/2+x+1 ~/ 1.0 }
    Approximate: {|n|
      i: n/
      MultiplyAv: { i'(P A i * x \+) }
      MultiplyAtv: { i'(P ~A i * x \+) }
      MultiplyAtAv: MultiplyAv MultiplyAtv

      v: 19/ \(P MultiplyAtAv) (1#n)
      vBv: v MultiplyAtAv * v \+
      vv: v * v \+
      vBv/vv ^ 0.5
    }

    100 Approximate
"#);

bench!(spectral_a_explicit,
r#"
    A: { x+y*(x+y+1)/2+x+1 ~/ 1.0 }
    1000/ 'A (1000/)
"#);

bench!(spectral_a_tacit,
r#"
    A: +*(++1)/2+P+1~/1.0
    1000/ 'A (1000/)
"#);

// Based on
// https://benchmarksgame-team.pages.debian.net/benchmarksgame/program/binarytrees-gcc-3.html
bench!(binary_trees,
r#"
    zeros: 0 0

    \ Node: 2-item array: each item is 0 or another node
    CreateTree: {|0| zeros : |depth| [depth-1 Rec; depth-1 Rec]}

    ComputeChecksum: { |0 0| 1 : |x| x 'rec \+ + 1 }

    Main: {
      minNodes: 3
      maxNodes: minNodes + 2 >: x

      stretchTree: maxNodes+1 CreateTree
      longLivedTree: minNodes CreateTree

      (maxNodes-minNodes+1)/+minNodes'{
        iterations: 2 ^ x
        iterations/+1 '(CreateTree ComputeChecksum) \+
      }
    }

    4 Main
"#);

bench!(sum_ravel, r"[1e3/]#100 , \+");

bench!(sum_rows_cols, r"[1e3/]#100 \+ \+");

bench!(sum_cols_rows, r"[1e3/]#100 '\+ \+");<|MERGE_RESOLUTION|>--- conflicted
+++ resolved
@@ -59,11 +59,7 @@
 
 bench!(naive_triangular_tail,
 r#"
-<<<<<<< HEAD
-    Tri: {|x| x Rec 1 : |x;y| if(x=1; y; x-1 Rec (y + x))}
-=======
     Tri: {|x| x Rec 1 : |1;y| y : |x;y| x-1 Rec (y + x)}
->>>>>>> 944abba6
     1e3 Tri
 "#);
 
